/// @file
/// @brief Contains xtd::drawing::color class.
/// @copyright Copyright (c) 2022 Gammasoft. All rights reserved.
#pragma once
#include <cstdint>
#include <ostream>
#include <string>
#include <xtd/object.h>
#include <xtd/ustring.h>
#include "../drawing_export.h"
#include "known_color.h"

/// @brief The xtd namespace contains all fundamental classes to access Hardware, Os, System, and more.
namespace xtd {
  /// @brief The xtd::drawing namespace provides access to GDI+ basic graphics functionality. More advanced functionality is provided in the xtd::drawing::drawing2d, xtd::drawing::imaging, and xtd::drawing::text namespaces.
  namespace drawing {
    /// @brief Represents an ARGB (alpha, red, green, blue) color.
    /// @code
    /// class drawing_export_ color : public xtd::object
    /// @endcode
    /// @par Inheritance
    /// xtd::object → xtd::drawing::color
    /// @par Namespace
    /// xtd::drawing
    /// @par Library
    /// xtd.drawing
    /// @ingroup xtd_drawing drawing
    /// @remarks Named colors are represented by using the properties of the xtd::drawing::color structure. For more information about these colors, <a href="https://developer.mozilla.org/en-US/docs/Web/CSS/color_value">see Colors by Name</a>.
    /// @remarks The color of each pixel is represented as a 32-bit number: 8 bits each for alpha, red, green, and blue (ARGB). Each of the four components is a number from 0 through 255, with 0 representing no intensity and 255 representing full intensity. The alpha component specifies the transparency of the color: 0 is fully transparent, and 255 is fully opaque. To determine the alpha, red, green, or blue component of a color, use the xtd::drawing::color::a, xtd::drawing::color::r, xtd::drawing::color::g, or xtd::drawing::color::b property, respectively. You can create a custom color by using one of the xtd::drawing::color::from_argb methods
    /// @par Examples
    /// The following code example demonstrates the xtd::drawing::color::a, xtd::drawing::color::r, xtd::drawing::color::g, and B properties of a xtd::drawing::color, and the Implicit(size to size_f) member.<br>
    /// This example is designed to be used with a Windows Form (xtd::forms). Paste the code into the form and call the show_properties_of_slate_blue method from the form's  xtd::forms::control::paint event-handling method, passing e as xtd::forms::paint_event_args.
    /// @code
    /// void show_properties_of_slate_blue(xtd::forms::paint_event_args& e) {
    ///   color slate_blue = xtd::drawing::color::from_name("slate blue");
    ///   byte_t a = slate_blue.a();
    ///   byte_t r = slate_blue.r();
    ///   byte_t g = slate_blue.g();
    ///   byte_t b = slate_blue.b();
    ///   string text = xtd::ustring::format("Slate blue has these ARGB values: alpha:{0}, red:{1}, green:{2}, blue:{3}", a, r, g, b);
    ///   e.graphics().draw_string(text, xtd::drawing::font(font(), xtd::drawing::font_style::italic), xtd::drawing::solid_brush(slate_blue), xtd::drawing::rectangle_f(xtd::drawing::point_f(0.0f, 0.0f), size()));
    /// }
    /// @endcode
    class drawing_export_ color : public xtd::object {
    public:
      /// @name Fields
      
      /// @{
      /// @brief Represents a color that is null.
      static const xtd::drawing::color empty;
      
      /// @brief Gets a system-defined color that has an ARGB value of 0x00FFFFFF. This field is constant.
      static const xtd::drawing::color transparent;
      
      /// @brief Gets a system-defined color that has an ARGB value of 0xFFF0F8FF. This field is constant.
      static const xtd::drawing::color alice_blue;
      
      /// @brief Gets a system-defined color that has an ARGB value of 0xFFFAEBD7. This field is constant.
      static const xtd::drawing::color antique_white;
      
      /// @brief Gets a system-defined color that has an ARGB value of 0xFF00FFFF. This field is constant.
      static const xtd::drawing::color aqua;
      
      /// @brief Gets a system-defined color that has an ARGB value of 0xFF7FFFD4. This field is constant.
      static const xtd::drawing::color aquamarine;
      
      /// @brief Gets a system-defined color that has an ARGB value of 0xFFF0FFFF. This field is constant.
      static const xtd::drawing::color azure;
      
      /// @brief Gets a system-defined color that has an ARGB value of 0xFFF5F5DC. This field is constant.
      static const xtd::drawing::color beige;
      
      /// @brief Gets a system-defined color that has an ARGB value of 0xFFFFE4C4. This field is constant.
      static const xtd::drawing::color bisque;
      
      /// @brief Gets a system-defined color that has an ARGB value of 0xFF000000. This field is constant.
      static const xtd::drawing::color black;
      
      /// @brief Gets a system-defined color that has an ARGB value of 0xFFFFEBCD. This field is constant.
      static const xtd::drawing::color blanched_almond;
      
      /// @brief Gets a system-defined color that has an ARGB value of 0xFF0000FF. This field is constant.
      static const xtd::drawing::color blue;
      
      /// @brief Gets a system-defined color that has an ARGB value of 0xFF8A2BE2. This field is constant.
      static const xtd::drawing::color blue_violet;
      
      /// @brief Gets a system-defined color that has an ARGB value of 0xFFA52A2A. This field is constant.
      static const xtd::drawing::color brown;
      
      /// @brief Gets a system-defined color that has an ARGB value of 0xFFDEB887. This field is constant.
      static const xtd::drawing::color burly_wood;
      
      /// @brief Gets a system-defined color that has an ARGB value of 0xFF5F9EA0. This field is constant.
      static const xtd::drawing::color cadet_blue;
      
      /// @brief Gets a system-defined color that has an ARGB value of 0xFF7FFF00. This field is constant.
      static const xtd::drawing::color chartreuse;
      
      /// @brief Gets a system-defined color that has an ARGB value of 0xFFD2691E. This field is constant.
      static const xtd::drawing::color chocolate;
      
      /// @brief Gets a system-defined color that has an ARGB value of 0xFFFF7F50. This field is constant.
      static const xtd::drawing::color coral;
      
      /// @brief Gets a system-defined color that has an ARGB value of 0xFF6495ED. This field is constant.
      static const xtd::drawing::color cornflower_blue;
      
      /// @brief Gets a system-defined color that has an ARGB value of 0xFFFFF8DC. This field is constant.
      static const xtd::drawing::color cornsilk;
      
      /// @brief Gets a system-defined color that has an ARGB value of 0xFFDC143C. This field is constant.
      static const xtd::drawing::color crimson;
      
      /// @brief Gets a system-defined color that has an ARGB value of 0xFF00FFFF. This field is constant.
      static const xtd::drawing::color cyan;
      
      /// @brief Gets a system-defined color that has an ARGB value of 0xFF00008B. This field is constant.
      static const xtd::drawing::color dark_blue;
      
      /// @brief Gets a system-defined color that has an ARGB value of 0xFF008B8B. This field is constant.
      static const xtd::drawing::color dark_cyan;
      
      /// @brief Gets a system-defined color that has an ARGB value of 0xFFB8860B. This field is constant.
      static const xtd::drawing::color dark_goldenrod;
      
      /// @brief Gets a system-defined color that has an ARGB value of 0xFFA9A9A9. This field is constant.
      static const xtd::drawing::color dark_gray;
      
      /// @brief Gets a system-defined color that has an ARGB value of 0xFF006400. This field is constant.
      static const xtd::drawing::color dark_green;
      
      /// @brief Gets a system-defined color that has an ARGB value of 0xFFBDB76B. This field is constant.
      static const xtd::drawing::color dark_khaki;
      
      /// @brief Gets a system-defined color that has an ARGB value of 0xFF8B008B. This field is constant.
      static const xtd::drawing::color dark_magenta;
      
      /// @brief Gets a system-defined color that has an ARGB value of 0xFF556B2F. This field is constant.
      static const xtd::drawing::color dark_olive_green;
      
      /// @brief Gets a system-defined color that has an ARGB value of 0xFFFF8C00. This field is constant.
      static const xtd::drawing::color dark_orange;
      
      /// @brief Gets a system-defined color that has an ARGB value of 0xFF9932CC. This field is constant.
      static const xtd::drawing::color dark_orchid;
      
      /// @brief Gets a system-defined color that has an ARGB value of 0xFF8B0000. This field is constant.
      static const xtd::drawing::color dark_red;
      
      /// @brief Gets a system-defined color that has an ARGB value of 0xFFE9967A. This field is constant.
      static const xtd::drawing::color dark_salmon;
      
      /// @brief Gets a system-defined color that has an ARGB value of 0xFF8FBC8B. This field is constant.
      static const xtd::drawing::color dark_sea_green;
      
      /// @brief Gets a system-defined color that has an ARGB value of 0xFF483D8B. This field is constant.
      static const xtd::drawing::color dark_slate_blue;
      
      /// @brief Gets a system-defined color that has an ARGB value of 0xFF2F4F4F. This field is constant.
      static const xtd::drawing::color dark_slate_gray;
      
      /// @brief Gets a system-defined color that has an ARGB value of 0xFF00CED1. This field is constant.
      static const xtd::drawing::color dark_turquoise;
      
      /// @brief Gets a system-defined color that has an ARGB value of 0xFF9400D3. This field is constant.
      static const xtd::drawing::color dark_violet;
      
      /// @brief Gets a system-defined color that has an ARGB value of 0xFFFF1493. This field is constant.
      static const xtd::drawing::color deep_pink;
      
      /// @brief Gets a system-defined color that has an ARGB value of 0xFF00BFFF. This field is constant.
      static const xtd::drawing::color deep_sky_blue;
      
      /// @brief Gets a system-defined color that has an ARGB value of 0xFF696969. This field is constant.
      static const xtd::drawing::color dim_gray;
      
      /// @brief Gets a system-defined color that has an ARGB value of 0xFF1E90FF. This field is constant.
      static const xtd::drawing::color dodger_blue;
      
      /// @brief Gets a system-defined color that has an ARGB value of 0xFFB22222. This field is constant.
      static const xtd::drawing::color firebrick;
      
      /// @brief Gets a system-defined color that has an ARGB value of 0xFFFFFAF0. This field is constant.
      static const xtd::drawing::color floral_white;
      
      /// @brief Gets a system-defined color that has an ARGB value of 0xFF228B22. This field is constant.
      static const xtd::drawing::color forest_green;
      
      /// @brief Gets a system-defined color that has an ARGB value of 0xFFFF00FF. This field is constant.
      static const xtd::drawing::color fuchsia;
      
      /// @brief Gets a system-defined color that has an ARGB value of 0xFFDCDCDC. This field is constant.
      static const xtd::drawing::color gainsboro;
      
      /// @brief Gets a system-defined color that has an ARGB value of 0xFFF8F8FF. This field is constant.
      static const xtd::drawing::color ghost_white;
      
      /// @brief Gets a system-defined color that has an ARGB value of 0xFFFFD700. This field is constant.
      static const xtd::drawing::color gold;
      
      /// @brief Gets a system-defined color that has an ARGB value of 0xFFDAA520. This field is constant.
      static const xtd::drawing::color goldenrod;
      
      /// @brief Gets a system-defined color that has an ARGB value of 0xFF808080. This field is constant.
      static const xtd::drawing::color gray;
      
      /// @brief Gets a system-defined color that has an ARGB value of 0xFF008000. This field is constant.
      static const xtd::drawing::color green;
      
      /// @brief Gets a system-defined color that has an ARGB value of 0xFFADFF2F. This field is constant.
      static const xtd::drawing::color green_yellow;
      
      /// @brief Gets a system-defined color that has an ARGB value of 0xFFF0FFF0. This field is constant.
      static const xtd::drawing::color honeydew;
      
      /// @brief Gets a system-defined color that has an ARGB value of 0xFFFF69B4. This field is constant.
      static const xtd::drawing::color hot_pink;
      
      /// @brief Gets a system-defined color that has an ARGB value of 0xFFCD5C5C. This field is constant.
      static const xtd::drawing::color indian_red;
      
      /// @brief Gets a system-defined color that has an ARGB value of 0xFF4B0082. This field is constant.
      static const xtd::drawing::color indigo;
      
      /// @brief Gets a system-defined color that has an ARGB value of 0xFFFFFFF0. This field is constant.
      static const xtd::drawing::color ivory;
      
      /// @brief Gets a system-defined color that has an ARGB value of 0xFFF0E68C. This field is constant.
      static const xtd::drawing::color khaki;
      
      /// @brief Gets a system-defined color that has an ARGB value of 0xFFE6E6FA. This field is constant.
      static const xtd::drawing::color lavender;
      
      /// @brief Gets a system-defined color that has an ARGB value of 0xFFFFF0F5. This field is constant.
      static const xtd::drawing::color lavender_blush;
      
      /// @brief Gets a system-defined color that has an ARGB value of 0xFF7CFC00. This field is constant.
      static const xtd::drawing::color lawn_green;
      
      /// @brief Gets a system-defined color that has an ARGB value of 0xFFFFFACD. This field is constant.
      static const xtd::drawing::color lemon_chiffon;
      
      /// @brief Gets a system-defined color that has an ARGB value of 0xFFADD8E6. This field is constant.
      static const xtd::drawing::color light_blue;
      
      /// @brief Gets a system-defined color that has an ARGB value of 0xFFF08080. This field is constant.
      static const xtd::drawing::color light_coral;
      
      /// @brief Gets a system-defined color that has an ARGB value of 0xFFE0FFFF. This field is constant.
      static const xtd::drawing::color light_cyan;
      
      /// @brief Gets a system-defined color that has an ARGB value of 0xFFFAFAD2. This field is constant.
      static const xtd::drawing::color light_goldenrod_yellow;
      
      /// @brief Gets a system-defined color that has an ARGB value of 0xFFD3D3D3. This field is constant.
      static const xtd::drawing::color light_gray;
      
      /// @brief Gets a system-defined color that has an ARGB value of 0xFF90EE90. This field is constant.
      static const xtd::drawing::color light_green;
      
      /// @brief Gets a system-defined color that has an ARGB value of 0xFFFFB6C1. This field is constant.
      static const xtd::drawing::color light_pink;
      
      /// @brief Gets a system-defined color that has an ARGB value of 0xFFFFA07A. This field is constant.
      static const xtd::drawing::color light_salmon;
      
      /// @brief Gets a system-defined color that has an ARGB value of 0xFF20B2AA. This field is constant.
      static const xtd::drawing::color light_sea_green;
      
      /// @brief Gets a system-defined color that has an ARGB value of 0xFF87CEFA. This field is constant.
      static const xtd::drawing::color light_sky_blue;
      
      /// @brief Gets a system-defined color that has an ARGB value of 0xFF778899. This field is constant.
      static const xtd::drawing::color light_slate_gray;
      
      /// @brief Gets a system-defined color that has an ARGB value of 0xFFB0C4DE. This field is constant.
      static const xtd::drawing::color light_steel_blue;
      
      /// @brief Gets a system-defined color that has an ARGB value of 0xFFFFFFE0. This field is constant.
      static const xtd::drawing::color light_yellow;
      
      /// @brief Gets a system-defined color that has an ARGB value of 0xFF00FF00. This field is constant.
      static const xtd::drawing::color lime;
      
      /// @brief Gets a system-defined color that has an ARGB value of 0xFF32CD32. This field is constant.
      static const xtd::drawing::color lime_green;
      
      /// @brief Gets a system-defined color that has an ARGB value of 0xFFFAF0E6. This field is constant.
      static const xtd::drawing::color linen;
      
      /// @brief Gets a system-defined color that has an ARGB value of 0xFFFF00FF. This field is constant.
      static const xtd::drawing::color magenta;
      
      /// @brief Gets a system-defined color that has an ARGB value of 0xFF800000. This field is constant.
      static const xtd::drawing::color maroon;
      
      /// @brief Gets a system-defined color that has an ARGB value of 0xFF66CDAA. This field is constant.
      static const xtd::drawing::color medium_aquamarine;
      
      /// @brief Gets a system-defined color that has an ARGB value of 0xFF0000CD. This field is constant.
      static const xtd::drawing::color medium_blue;
      
      /// @brief Gets a system-defined color that has an ARGB value of 0xFFBA55D3. This field is constant.
      static const xtd::drawing::color medium_orchid;
      
      /// @brief Gets a system-defined color that has an ARGB value of 0xFF9370DB. This field is constant.
      static const xtd::drawing::color medium_purple;
      
      /// @brief Gets a system-defined color that has an ARGB value of 0xFF3CB371. This field is constant.
      static const xtd::drawing::color medium_sea_green;
      
      /// @brief Gets a system-defined color that has an ARGB value of 0xFF7B68EE. This field is constant.
      static const xtd::drawing::color medium_slate_blue;
      
      /// @brief Gets a system-defined color that has an ARGB value of 0xFF00FA9A. This field is constant.
      static const xtd::drawing::color medium_spring_green;
      
      /// @brief Gets a system-defined color that has an ARGB value of 0xFF48D1CC. This field is constant.
      static const xtd::drawing::color medium_turquoise;
      
      /// @brief Gets a system-defined color that has an ARGB value of 0xFFC71585. This field is constant.
      static const xtd::drawing::color medium_violet_red;
      
      /// @brief Gets a system-defined color that has an ARGB value of 0xFF191970. This field is constant.
      static const xtd::drawing::color midnight_blue;
      
      /// @brief Gets a system-defined color that has an ARGB value of 0xFFF5FFFA. This field is constant.
      static const xtd::drawing::color mint_cream;
      
      /// @brief Gets a system-defined color that has an ARGB value of 0xFFFFE4E1. This field is constant.
      static const xtd::drawing::color misty_rose;
      
      /// @brief Gets a system-defined color that has an ARGB value of 0xFFFFE4B5. This field is constant.
      static const xtd::drawing::color moccasin;
      
      /// @brief Gets a system-defined color that has an ARGB value of 0xFFFFDEAD. This field is constant.
      static const xtd::drawing::color navajo_white;
      
      /// @brief Gets a system-defined color that has an ARGB value of 0xFF000080. This field is constant.
      static const xtd::drawing::color navy;
      
      /// @brief Gets a system-defined color that has an ARGB value of 0xFFFDF5E6. This field is constant.
      static const xtd::drawing::color old_lace;
      
      /// @brief Gets a system-defined color that has an ARGB value of 0xFF808000. This field is constant.
      static const xtd::drawing::color olive;
      
      /// @brief Gets a system-defined color that has an ARGB value of 0xFF6B8E23. This field is constant.
      static const xtd::drawing::color olive_drab;
      
      /// @brief Gets a system-defined color that has an ARGB value of 0xFFFFA500. This field is constant.
      static const xtd::drawing::color orange;
      
      /// @brief Gets a system-defined color that has an ARGB value of 0xFFFF4500. This field is constant.
      static const xtd::drawing::color orange_red;
      
      /// @brief Gets a system-defined color that has an ARGB value of 0xFFDA70D6. This field is constant.
      static const xtd::drawing::color orchid;
      
      /// @brief Gets a system-defined color that has an ARGB value of 0xFFEEE8AA. This field is constant.
      static const xtd::drawing::color pale_goldenrod;
      
      /// @brief Gets a system-defined color that has an ARGB value of 0xFF98FB98. This field is constant.
      static const xtd::drawing::color pale_green;
      
      /// @brief Gets a system-defined color that has an ARGB value of 0xFFAFEEEE. This field is constant.
      static const xtd::drawing::color pale_turquoise;
      
      /// @brief Gets a system-defined color that has an ARGB value of 0xFFDB7093. This field is constant.
      static const xtd::drawing::color pale_violet_red;
      
      /// @brief Gets a system-defined color that has an ARGB value of 0xFFFFEFD5. This field is constant.
      static const xtd::drawing::color papaya_whip;
      
      /// @brief Gets a system-defined color that has an ARGB value of 0xFFFFDAB9. This field is constant.
      static const xtd::drawing::color peach_puff;
      
      /// @brief Gets a system-defined color that has an ARGB value of 0xFFCD853F. This field is constant.
      static const xtd::drawing::color peru;
      
      /// @brief Gets a system-defined color that has an ARGB value of 0xFFFFC0CB. This field is constant.
      static const xtd::drawing::color pink;
      
      /// @brief Gets a system-defined color that has an ARGB value of 0xFFDDA0DD. This field is constant.
      static const xtd::drawing::color plum;
      
      /// @brief Gets a system-defined color that has an ARGB value of 0xFFB0E0E6. This field is constant.
      static const xtd::drawing::color powder_blue;
      
      /// @brief Gets a system-defined color that has an ARGB value of 0xFF800080. This field is constant.
      static const xtd::drawing::color purple;
      
      /// @brief Gets a system-defined color that has an ARGB value of 0xFF663399. This field is constant.
      static const xtd::drawing::color rebecca_purple;
      
      /// @brief Gets a system-defined color that has an ARGB value of 0xFFFF0000. This field is constant.
      static const xtd::drawing::color red;
      
      /// @brief Gets a system-defined color that has an ARGB value of 0xFFBC8F8F. This field is constant.
      static const xtd::drawing::color rosy_brown;
      
      /// @brief Gets a system-defined color that has an ARGB value of 0xFF4169E1. This field is constant.
      static const xtd::drawing::color royal_blue;
      
      /// @brief Gets a system-defined color that has an ARGB value of 0xFF8B4513. This field is constant.
      static const xtd::drawing::color saddle_brown;
      
      /// @brief Gets a system-defined color that has an ARGB value of 0xFFFA8072. This field is constant.
      static const xtd::drawing::color salmon;
      
      /// @brief Gets a system-defined color that has an ARGB value of 0xFFF4A460. This field is constant.
      static const xtd::drawing::color sandy_brown;
      
      /// @brief Gets a system-defined color that has an ARGB value of 0xFF2E8B57. This field is constant.
      static const xtd::drawing::color sea_green;
      
      /// @brief Gets a system-defined color that has an ARGB value of 0xFFFFF5EE. This field is constant.
      static const xtd::drawing::color sea_shell;
      
      /// @brief Gets a system-defined color that has an ARGB value of 0xFFA0522D. This field is constant.
      static const xtd::drawing::color sienna;
      
      /// @brief Gets a system-defined color that has an ARGB value of 0xFFC0C0C0. This field is constant.
      static const xtd::drawing::color silver;
      
      /// @brief Gets a system-defined color that has an ARGB value of 0xFF87CEEB. This field is constant.
      static const xtd::drawing::color sky_blue;
      
      /// @brief Gets a system-defined color that has an ARGB value of 0xFF6A5ACD. This field is constant.
      static const xtd::drawing::color slate_blue;
      
      /// @brief Gets a system-defined color that has an ARGB value of 0xFF708090. This field is constant.
      static const xtd::drawing::color slate_gray;
      
      /// @brief Gets a system-defined color that has an ARGB value of 0xFFFFFAFA. This field is constant.
      static const xtd::drawing::color snow;
      
      /// @brief Gets a system-defined color that has an ARGB value of 0xFF00FF7F. This field is constant.
      static const xtd::drawing::color spring_green;
      
      /// @brief Gets a system-defined color that has an ARGB value of 0xFF4682B4. This field is constant.
      static const xtd::drawing::color steel_blue;
      
      /// @brief Gets a system-defined color that has an ARGB value of 0xFFD2B48C. This field is constant.
      static const xtd::drawing::color tan;
      
      /// @brief Gets a system-defined color that has an ARGB value of 0xFF008080. This field is constant.
      static const xtd::drawing::color teal;
      
      /// @brief Gets a system-defined color that has an ARGB value of 0xFFD8BFD8. This field is constant.
      static const xtd::drawing::color thistle;
      
      /// @brief Gets a system-defined color that has an ARGB value of 0xFFFF6347. This field is constant.
      static const xtd::drawing::color tomato;
      
      /// @brief Gets a system-defined color that has an ARGB value of 0xFF40E0D0. This field is constant.
      static const xtd::drawing::color turquoise;
      
      /// @brief Gets a system-defined color that has an ARGB value of 0xFFEE82EE. This field is constant.
      static const xtd::drawing::color violet;
      
      /// @brief Gets a system-defined color that has an ARGB value of 0xFFF5DEB3. This field is constant.
      static const xtd::drawing::color wheat;
      
      /// @brief Gets a system-defined color that has an ARGB value of 0xFFFFFFFF. This field is constant.
      static const xtd::drawing::color white;
      
      /// @brief Gets a system-defined color that has an ARGB value of 0xFFF5F5F5. This field is constant.
      static const xtd::drawing::color white_smoke;
      
      /// @brief Gets a system-defined color that has an ARGB value of 0xFFFFFF00. This field is constant.
      static const xtd::drawing::color yellow;
      
      /// @brief Gets a system-defined color that has an ARGB value of 0xFF9ACD32. This field is constant.
      static const xtd::drawing::color yellow_green;
      
      /// @brief Represent the lightness threshold.
      /// @remarks If color::get_lightness() less than lightness_threshold is dark color; otherwise is light color.
      static constexpr double lightness_threshold = 0.5;
      /// @}
      
      /// @name Constructors
      
      /// @{
      /// @brief Initialize a new instance of xtd::drawing::color class.
      color() = default;
      /// @}
      
      /// @cond
      color(const color& color) = default;
      color& operator=(const color& color) = default;
      bool operator==(const color& value) const {return argb_ == value.argb_ && handle_ == value.handle_ && name_ == value.name_ && empty_ == value.empty_;}
      bool operator!=(const color& value) const {return !operator==(value);}
      /// @endcond
      
      /// @name Properties
      
      /// @{
      /// @brief Gets the alpha component value of this xtd::drawing::color class.
      /// @return byte The alpha component value of this xtd::drawing::color.
      /// @remarks The color of each pixel is represented as a 32-bit number: 8 bits each for alpha, red, green, and blue (ARGB). The alpha component specifies the transparency of the color: 0 is fully transparent, and 255 is fully opaque. Likewise, an xtd::drawing::color::a value of 255 represents an opaque color. An xtd::drawing::color::a value from 1 through 254 represents a semitransparent color. The color becomes more opaque as xtd::drawing::color::a approaches 255.
      /// @par Examples
      /// The following code example demonstrates the xtd::drawing::color::a, xtd::drawing::color::r, xtd::drawing::color::g, and xtd::drawing::color::b properties of a xtd::drawing::color, and the Implicit(size to size_f) member.<br>
      /// This example is designed to be used with a Windows Form (xtd::forms). Paste the code into the form and call the show_properties_of_slate_blue method from the form's  xtd::forms::control::paint event-handling method, passing e as xtd::forms::paint_event_args.
      /// @code
      /// void show_properties_of_slate_blue(xtd::forms::paint_event_args& e) {
      ///   color slate_blue = xtd::drawing::color::from_name("slate blue");
      ///   byte g = slate_blue.g();
      ///   byte b = slate_blue.b();
      ///   byte r = slate_blue.r();
      ///   byte a = slate_blue.a();
      ///   string text = xtd::string::ustring::format("Slate blue has these ARGB values: alpha:{0}, red:{1}, green: {2}, blue {3}", a, r, g, b);
      ///   e.graphics().draw_string(text, xtd::drawing::font(font(), xtd::drawing::font_style::italic), xtd::drawing::solid_brush(slate_blue), xtd::drawing::rectangle_f(xtd::drawing::point_f(0.0f, 0.0f), size()));
      /// }
      /// @endcode
      uint8_t a() const {return (uint8_t)((to_argb() & 0xFF000000) >> 24);}
      
      /// @brief Gets the blue component value of this xtd::drawing::color class.
      /// @return byte The blue component value of this xtd::drawing::color.
      /// @remarks The color of each pixel is represented as a 32-bit number: 8 bits each for alpha, red, green, and blue (ARGB). The alpha component specifies the transparency of the color: 0 is fully transparent, and 255 is fully opaque. Likewise, an xtd::drawing::color::a value of 255 represents an opaque color. An xtd::drawing::color::a value from 1 through 254 represents a semitransparent color. The color becomes more opaque as xtd::drawing::color::a approaches 255.
      /// @par Examples
      /// The following code example demonstrates the xtd::drawing::color::a, xtd::drawing::color::r, xtd::drawing::color::g, and xtd::drawing::color::b properties of a xtd::drawing::color, and the Implicit(size to size_f) member.<br>
      /// This example is designed to be used with a Windows Form (xtd::forms). Paste the code into the form and call the show_properties_of_slate_blue method from the form's  xtd::forms::control::paint event-handling method, passing e as xtd::forms::paint_event_args.
      /// @code
      /// void show_properties_of_slate_blue(xtd::forms::paint_event_args& e) {
      ///   color slate_blue = xtd::drawing::color::from_name("slate blue");
      ///   byte g = slate_blue.g();
      ///   byte b = slate_blue.b();
      ///   byte r = slate_blue.r();
      ///   byte a = slate_blue.a();
      ///   string text = xtd::ustring::format("Slate blue has these ARGB values: alpha:{0}, red:{1}, green: {2}, blue {3}", a, r, g, b);
      ///   e.graphics().draw_string(text, xtd::drawing::font(font(), xtd::drawing::font_style::italic), xtd::drawing::solid_brush(slate_blue), xtd::drawing::rectangle_f(xtd::drawing::point_f(0.0f, 0.0f), size()));
      /// }
      /// @endcode
      uint8_t b() const {return (uint8_t)(to_argb() & 0x000000FF);}
      
      /// @brief Gets the green component value of this xtd::drawing::color class.
      /// @return byte The green component value of this xtd::drawing::color.
      /// @remarks The color of each pixel is represented as a 32-bit number: 8 bits each for alpha, red, green, and blue (ARGB). The alpha component specifies the transparency of the color: 0 is fully transparent, and 255 is fully opaque. Likewise, an xtd::drawing::color::a value of 255 represents an opaque color. An xtd::drawing::color::a value from 1 through 254 represents a semitransparent color. The color becomes more opaque as xtd::drawing::color::a approaches 255.
      /// @par Examples
      /// The following code example demonstrates the xtd::drawing::color::a, xtd::drawing::color::r, xtd::drawing::color::g, and xtd::drawing::color::b properties of a xtd::drawing::color, and the Implicit(size to size_f) member.<br>
      /// This example is designed to be used with a Windows Form (xtd::forms). Paste the code into the form and call the show_properties_of_slate_blue method from the form's  xtd::forms::control::paint event-handling method, passing e as xtd::forms::paint_event_args.
      /// @code
      /// void show_properties_of_slate_blue(xtd::forms::paint_event_args& e) {
      ///   color slate_blue = xtd::drawing::color::from_name("slate blue");
      ///   byte g = slate_blue.g();
      ///   byte b = slate_blue.b();
      ///   byte r = slate_blue.r();
      ///   byte a = slate_blue.a();
      ///   string text = xtd::ustring::format("Slate blue has these ARGB values: alpha:{0}, red:{1}, green: {2}, blue {3}", a, r, g, b);
      ///   e.graphics().draw_string(text, xtd::drawing::font(font(), xtd::drawing::font_style::italic), xtd::drawing::solid_brush(slate_blue), xtd::drawing::rectangle_f(xtd::drawing::point_f(0.0f, 0.0f), size()));
      /// }
      /// @endcode
      uint8_t g() const {return (uint8_t)((to_argb() & 0x0000FF00) >> 8);}
      
      /// @brief Gets the native handle of this xtd::drawing::color class.
      /// @remarks For internal use only, needed for system_colors.
      intptr_t handle() const {return handle_;}
      
      /// @brief Gets a value indicating wheter this xtd::drawing::color structure is dark color.
      /// @remarks return true if dark color; otherwise false.
      bool is_dark() const {return get_lightness() < lightness_threshold;}
      
      /// @brief Specifies whether this xtd::drawing::color class is uninitialized.
      /// @return bool Returns true if this color is uninitialized; otherwise, false.
      bool is_empty() const {return empty_;}
      
      /// @brief Gets a value indicating whether this xtd::drawing::color structure is a predefined color. Predefined colors are represented by the elements of the xtd::drawing::known_color enumeration.
      /// @return bool Returns true if this xtd::drawing::color was created from a predefined color by using either the from_name method or the from_known_color method; otherwise, false.
      /// @remarks This property does not do a comparison of the ARGB values. Therefore, when the is_known_color property is applied to a xtd::drawing::color structure that is created by using the xtd::drawing::color::from_argb method, is_known_color returns false, even if the ARGB value matches the ARGB value of a predefined color.
      bool is_known_color() const {return known_color_ != (xtd::drawing::known_color)0;}
      
      /// @brief Gets a value indicating wheter this xtd::drawing::color structure is light color.
      /// @remarks return true if light color; otherwise false.
      bool is_light() const {return get_lightness() >= lightness_threshold;}
      
      /// @brief Gets a value indicating whether this xtd::drawing::color structure is a named color or a member of the xtd::drawing::known_color enumeration.
      /// @return bool Returns true if this xtd::drawing::color was created by using either the xtd::drawing::color::from_name method or the xtd::drawing::color::from_known_color method; otherwise, false.
      bool is_named_color() const {return name_ != ustring::format("{:X8}", argb_) && name_ != "0";}
      
      /// @brief Gets a value indicating whether this xtd::drawing::color structure is a system color. A system color is a color that is used in a Windows display element. System colors are represented by elements of the xtd::drawing::known_color enumeration.
      /// @return bool Returns true if this xtd::drawing::color was created from a system color by using either the xtd::drawing::color::from_name method or the xtd::drawing::color::from_known_color method; otherwise, false.
      bool is_system_color() const;
      
      /// @brief Gets the name of this xtd::drawing::color.
      /// @return string The name of this xtd::drawing::color.
      xtd::ustring name() const {return name_;}
      
      /// @brief Gets the red component value of this xtd::drawing::color class.
      /// @return byte The red component value of this xtd::drawing::color.
      /// @remarks The color of each pixel is represented as a 32-bit number: 8 bits each for alpha, red, green, and blue (ARGB). The alpha component specifies the transparency of the color: 0 is fully transparent, and 255 is fully opaque. Likewise, an xtd::drawing::color::a value of 255 represents an opaque color. An xtd::drawing::color::a value from 1 through 254 represents a semitransparent color. The color becomes more opaque as xtd::drawing::color::a approaches 255.
      /// @par Examples
      /// The following code example demonstrates the xtd::drawing::color::a, xtd::drawing::color::r, xtd::drawing::color::g, and xtd::drawing::color::b properties of a xtd::drawing::color, and the Implicit(size to size_f) member.<br>
      /// This example is designed to be used with a Windows Form (xtd::forms). Paste the code into the form and call the show_properties_of_slate_blue method from the form's  xtd::forms::control::paint event-handling method, passing e as xtd::forms::paint_event_args.
      /// @code
      /// void show_properties_of_slate_blue(xtd::forms::paint_event_args& e) {
      ///   color slate_blue = xtd::drawing::color::from_name("slate blue");
      ///   byte g = slate_blue.g();
      ///   byte b = slate_blue.b();
      ///   byte r = slate_blue.r();
      ///   byte a = slate_blue.a();
      ///   string text = xtd::ustring::format("Slate blue has these ARGB values: alpha:{0}, red:{1}, green: {2}, blue {3}", a, r, g, b);
      ///   e.graphics().draw_string(text, xtd::drawing::font(font(), xtd::drawing::font_style::italic), xtd::drawing::solid_brush(slate_blue), xtd::drawing::rectangle_f(xtd::drawing::point_f(0.0f, 0.0f), size()));
      /// }
      /// @endcode
      uint8_t r() const {return (uint8_t)((to_argb() & 0x00FF0000) >> 16);}
      /// @}
      
      /// @name Methods
      
      /// @{
      /// @brief Returns the weighted average color between the two given colors.
      /// @param color1 The first color.
      /// @param color2 The second color.
      /// @param weight The weighting factor
      /// @param average_alpha if true alpha was compute to; otherwise the alpha result is the alpha of color1
      /// @return The average color.
      /// @remarks The alpha, red, green and blue values are averages using the following formula:
      /// @code
      /// color = color1 * (1 - weight) + color2 * weight;
      /// @endcode
      /// @remarks Thus, a weight value of 1.0 will return the first color, while a value of 0.0 will return the second color.
      static color average(const color& color1, const color& color2, double weight, bool average_alpha) {return from_argb(average_alpha ? static_cast<uint8_t>(color1.a() * (1 - weight) + color2.a() * weight) : static_cast<uint8_t>(color1.a()), static_cast<uint8_t>(color1.r() * (1 - weight) + color2.r() * weight), static_cast<uint8_t>(color1.g() * (1 - weight) + color2.g() * weight), static_cast<uint8_t>(color1.b() * (1 - weight) + color2.b() * weight));}
      
      /// @brief Returns the weighted average color between the two given colors.
      /// @param color1 The first color.
      /// @param color2 The second color.
      /// @param weight The weighting factor
      /// @return The average color.
      /// @remarks The alpha of color1 is conserved.
      /// @remarks The red, green and blue values are averages using the following formula:
      /// @code
      /// color = color1 * (1 - weight) + color2 * weight;
      /// @endcode
      /// @remarks Thus, a weight value of 1.0 will return the second color, while a value of 0.0 will return the first color.
      static color average(const color& color1, const color& color2, double weight) {return average(color1, color2, weight, false);}
      
      /// @brief Returns a darker version of the specified color.
      /// @param color The color to dark.
      /// @return the darker color result.
      static color dark(const color& color, double weight) {return color::average(color, drawing::color::black, weight);}
      
      /// @brief Returns a darker version of the specified color.
      /// @param color The color to dark.
      /// @return the darker color result.
      static color dark(const color& color) {return color::dark(color, 1.0 / 3);}
      
      /// @brief Returns a lighter version of the specified color.
      /// @param color The color to light.
      /// @return the lighter color result.
      static color light(const color& color, double weight) {return color::average(color, drawing::color::white, weight);}
      
      /// @brief Returns a lighter version of the specified color.
      /// @param color The color to light.
      /// @return the lighter color result.
      static color light(const color& color) {return color::light(color, 1.0 / 3);}
      
      /// @brief Creates a xtd::drawing::color class from a 32-bit ARGB value.
      /// @param argb A value specifying the 32-bit ARGB value
      /// @return The xtd::drawing::color structure that this method creates.
      /// @remarks The byte-ordering of the 32-bit ARGB value is AARRGGBB. The most significant byte (MSB), represented by AA, is the alpha component value. The second, third, and fourth bytes, represented by RR, GG, and BB, respectively, are the color components red, green, and blue, respectively.
      /// @par Examples
      /// The following code example is designed for use with Windows Forms, and it requires PaintEventArgs e, which is a parameter of the Paint event handler. The code performs the following actions:
      /// * Creates three brushes, each a different color. Each xtd::drawing::color structure that is used to create a brush is created from four component values (alpha, red, green, blue).
      /// * Uses an imaginary triangle to position three circles.
      /// * Paints three overlapping circles, each centered on one vertex of the triangle, using a different brush for each circle.
      /// @code
      /// void from_argb1(paint_event_args& e) {
      ///   graphics g = e.graphics();
      ///
      ///   // Transparent red, green, and blue brushes.
      ///   solid_brush trns_red_brush(color::from_argb(0x78FF0000));
      ///   solid_brush trns_green_brush(color::from_argb(0x7800FF00));
      ///   solid_brush trns_blue_brush(color::from_argb(0x780000FF));
      ///
      ///   // Base and height of the triangle that is used to position the circles. Each vertex of the triangle is at the center of one of the 3 circles. The base is equal to the diameter of the circles.
      ///   float tri_base = 100;
      ///   float tri_height = std::sqrt(3 * (tri_base * tri_base) / 4);
      ///
      ///   // Coordinates of first circle's bounding rectangle.
      ///   float x1 = 40;
      ///   float y1 = 40;
      ///
      ///   // Fill 3 over-lapping circles. Each circle is a different color.
      ///   g.fill_ellipse(trns_red_brush, x1, y1, 2 * tri_height, 2 * tri_height);
      ///   g.fill_ellipse(trns_green_brush, x1 + tri_base / 2, y1 + tri_height, 2 * tri_height, 2 * tri_height);
      ///   g.fill_ellipse(trns_blue_brush, x1 + tri_base, y1, 2 * tri_height, 2 * tri_height);
      /// }
      /// @endcode
      static xtd::drawing::color from_argb(uint32_t argb);
      
      /// @brief Creates a xtd::drawing::color class from the specified xtd::drawing::color structure, but with the new specified alpha value. Although this method allows a 32-bit value to be passed for the alpha value, the value is limited to 8 bits.
      /// @param alpha The alpha value for the new xtd::drawing::color. Valid values are 0 through 255.
      /// @param base_color The xtd::drawing::color from which to create the new xtd::drawing::color.
      /// @return xtd::drawing::color The xtd::drawing::color structure that this method creates.
      /// @par Examples
      /// The following code example is designed for use with Windows Forms, and it requires PaintEventArgs e, which is a parameter of the Paint event handler. The code performs the following actions:
      /// * Creates xtd::drawing::color structures from the three color component values (red, green, blue). Three xtd::drawing::color structures are created, one for each primary color.
      /// * Iterates through a range of alpha values, changing the alpha value of a color.
      /// * During each iteration, sets the color of a brush to the modified color and paints a rectangle to show the color.
      /// * Repeats steps 2 and 3 for each primary color.
      /// The alpha value is never fully opaque and the rectangles overlap so you get color-combination effects.
      /// @code
      /// void from_argb2(paint_event_aArgs& e) {
      ///   graphics g = e.graphics();
      ///
      ///   // Opaque colors (alpha value defaults to 255 -- max value).
      ///   color red = color::from_argb(255, 0, 0);
      ///   color green = color::from_argb(0, 255, 0);
      ///   color blue = color::from_argb(0, 0, 255);
      ///
      ///   // Solid brush initialized to red.
      ///   solid_brush my_brush(red);
      ///   int alpha;
      ///
      ///   // x coordinate of first red rectangle
      ///   int x = 50;
      ///
      ///   // y coordinate of first red rectangle
      ///   int y = 50;
      ///
      ///   // Fill rectangles with red, varying the alpha value from 25 to 250.
      ///   for (alpha = 25; alpha <= 250; alpha += 25) {
      ///     my_brush.color(color::from_argb(alpha, red));
      ///     g.fill_rectangle(my_brush, x, y, 50, 100);
      ///     g.fill_rectangle(my_brush, x, y + 250, 50, 50);
      ///     x += 50;
      ///   }
      ///   // x coordinate of first green rectangle.
      ///   x = 50;
      ///
      ///   // y coordinate of first green rectangle.
      ///   y += 50;
      ///
      ///   // Fill rectangles with green, varying the alpha value from 25 to 250.
      ///   for (alpha = 25; alpha <= 250; alpha += 25) {
      ///     my_brush.color(color::from_argb(alpha, green));
      ///     g.fill_rectangle(my_brush, x, y, 50, 150);
      ///     x += 50;
      ///   }
      ///   // x coordinate of first blue rectangle.
      ///   x = 50;
      ///
      ///   // y coordinate of first blue rectangle.
      ///   y += 100;
      ///
      ///   // Fill rectangles with blue, varying the alpha value from 25 to 250.
      ///   for (alpha = 25; alpha <= 250; alpha += 25) {
      ///     my_brush.color(color::from_argb(alpha, blue));
      ///     g.fill_rectangle(my_brush, x, y, 50, 150);
      ///     x += 50;
      ///   }
      /// }
      /// @endcode
      static xtd::drawing::color from_argb(uint8_t alpha, const xtd::drawing::color& base_color);
      
      /// @brief Creates a xtd::drawing::color class from the four ARGB component (alpha, red, green, and blue) values. Although this method allows a 32-bit value to be passed for each component, the value of each component is limited to 8 bits.
      /// @param alpha The alpha value for the new xtd::drawing::color. Valid values are 0 through 255.
      /// @param red The red component. Valid values are 0 through 255.
      /// @param green The green component. Valid values are 0 through 255.
      /// @param blue The blue component. Valid values are 0 through 255.
      /// @return xtd::drawing::color The xtd::drawing::color structure that this method creates.
      /// @par Examples
      /// The following code example is designed for use with Windows Forms, and it requires PaintEventArgs e, which is a parameter of the Paint event handler. The code performs the following actions:
      /// * Creates three brushes, each a different color. Each xtd::drawing::color structure that is used to create a brush is created from four component values (alpha, red, green, blue).
      /// * Uses an imaginary triangle to position three circles.
      /// * Paints three overlapping circles, each centered on one vertex of the triangle, using a different brush for each circle.
      /// @code
      /// void from_argb1(paint_event_args& e) {
      ///   graphics g = e.graphics();
      ///
      ///   // Transparent red, green, and blue brushes.
      ///   solid_brush trns_red_brush(color::from_argb(120, 255, 0, 0));
      ///   solid_brush trns_green_brush(color::from_argb(120, 0, 255, 0));
      ///   solid_brush trns_blue_brush(color::from_argb(120, 0, 0, 255));
      ///
      ///   // Base and height of the triangle that is used to position the circles. Each vertex of the triangle is at the center of one of the 3 circles. The base is equal to the diameter of the circles.
      ///   float tri_base = 100;
      ///   float tri_height = std::sqrt(3 * (tri_base * tri_base) / 4);
      ///
      ///   // Coordinates of first circle's bounding rectangle.
      ///   float x1 = 40;
      ///   float y1 = 40;
      ///
      ///   // Fill 3 over-lapping circles. Each circle is a different color.
      ///   g.fill_ellipse(trns_red_brush, x1, y1, 2 * tri_height, 2 * tri_height);
      ///   g.fill_ellipse(trns_green_brush, x1 + tri_base / 2, y1 + tri_height, 2 * tri_height, 2 * tri_height);
      ///   g.fill_ellipse(trns_blue_brush, x1 + tri_base, y1, 2 * tri_height, 2 * tri_height);
      /// }
      /// @endcode
      static xtd::drawing::color from_argb(uint8_t alpha, uint8_t red, uint8_t green, uint8_t blue);
      
      /// @brief Creates a xtd::drawing::color structure from the specified 8-bit color values (red, green, and blue). The alpha value is implicitly 255 (fully opaque). Although this method allows a 32-bit value to be passed for each color component, the value of each component is limited to 8 bits.
      /// @param red The red component. Valid values are 0 through 255.
      /// @param green The green component. Valid values are 0 through 255.
      /// @param blue The blue component. Valid values are 0 through 255.
      /// @return xtd::drawing::color The xtd::drawing::color structure that this method creates.
      /// @par Examples
      /// The following code example is designed for use with Windows Forms, and it requires PaintEventArgs e, which is a parameter of the Paint event handler. The code performs the following actions:
      /// * Creates xtd::drawing::color structures from the three color component values (red, green, blue). Three xtd::drawing::color structures are created, one for each primary color.
      /// * Iterates through a range of alpha values, changing the alpha value of a color.
      /// * During each iteration, sets the color of a brush to the modified color and paints a rectangle to show the color.
      /// * Repeats steps 2 and 3 for each primary color.
      /// The alpha value is never fully opaque and the rectangles overlap so you get color-combination effects.
      /// @code
      /// void from_argb2(paint_event_aArgs& e) {
      ///   graphics g = e.graphics();
      ///
      ///   // Opaque colors (alpha value defaults to 255 -- max value).
      ///   color red = color::from_argb(255, 0, 0);
      ///   color green = color::from_argb(0, 255, 0);
      ///   color blue = color::from_argb(0, 0, 255);
      ///
      ///   // Solid brush initialized to red.
      ///   solid_brush my_brush(red);
      ///   int alpha;
      ///
      ///   // x coordinate of first red rectangle
      ///   int x = 50;
      ///
      ///   // y coordinate of first red rectangle
      ///   int y = 50;
      ///
      ///   // Fill rectangles with red, varying the alpha value from 25 to 250.
      ///   for (alpha = 25; alpha <= 250; alpha += 25) {
      ///     my_brush.color(color::from_argb(alpha, red));
      ///     g.fill_rectangle(my_brush, x, y, 50, 100);
      ///     g.fill_rectangle(my_brush, x, y + 250, 50, 50);
      ///     x += 50;
      ///   }
      ///   // x coordinate of first green rectangle.
      ///   x = 50;
      ///
      ///   // y coordinate of first green rectangle.
      ///   y += 50;
      ///
      ///   // Fill rectangles with green, varying the alpha value from 25 to 250.
      ///   for (alpha = 25; alpha <= 250; alpha += 25) {
      ///     my_brush.color(color::from_argb(alpha, green));
      ///     g.fill_rectangle(my_brush, x, y, 50, 150);
      ///     x += 50;
      ///   }
      ///   // x coordinate of first blue rectangle.
      ///   x = 50;
      ///
      ///   // y coordinate of first blue rectangle.
      ///   y += 100;
      ///
      ///   // Fill rectangles with blue, varying the alpha value from 25 to 250.
      ///   for (alpha = 25; alpha <= 250; alpha += 25) {
      ///     my_brush.color(color::from_argb(alpha, blue));
      ///     g.fill_rectangle(my_brush, x, y, 50, 150);
      ///     x += 50;
      ///   }
      /// }
      /// @endcode
      static xtd::drawing::color from_argb(uint8_t red, uint8_t green, uint8_t blue);
      
      /// @brief Creates a xtd::drawing::color class from native handle.
      /// @param handle the handle for the new xtd::drawing::color.
      /// @return xtd::drawing::color The xtd::drawing::color structure that this method creates.
      /// @remarks For internal use only.
      static xtd::drawing::color from_handle(intptr_t handle);
      
      /// @brief Creates a xtd::drawing::color class from the three HSV component (hue, saturation, and brightness) values.
      /// @param hue The xtd::drawing::color saturation. The saturation ranges from 0.0 through 1.0, where 0.0 is grayscale and 1.0 is the most saturated.
      /// @param saturation The xtd::drawing::color saturation. The saturation ranges from 0.0 through 1.0, where 0.0 is grayscale and 1.0 is the most saturated.
      /// @param brightness The xtd::drawing::color lightness. The brightness ranges from 0.0 through 1.0, where 0.0 represents black and 1.0 represents white.
      static xtd::drawing::color from_hsb(float hue, float saturation, float brightness);
      
      /// @brief Creates a xtd::drawing::color class from the three HSL component (hue, saturation, and lightness) values.
      /// @param hue The xtd::drawing::color saturation. The saturation ranges from 0.0 through 1.0, where 0.0 is grayscale and 1.0 is the most saturated.
      /// @param saturation The xtd::drawing::color saturation. The saturation ranges from 0.0 through 1.0, where 0.0 is grayscale and 1.0 is the most saturated.
      /// @param lightness The xtd::drawing::color lightness. The lightness ranges from 0.0 through 1.0, where 0.0 represents black and 1.0 represents white.
      static xtd::drawing::color from_hsl(float hue, float saturation, float lightness);
      
      /// @brief Creates a xtd::drawing::color class from the four ARGB component (alpha, red, green, and blue) values. Although this method allows a 32-bit value to be passed for each component, the value of each component is limited to 8 bits.
      /// @param alpha The alpha value for the new xtd::drawing::color. Valid values are 0 through 255.
      /// @param red The red component. Valid values are 0 through 255.
      /// @param green The green component. Valid values are 0 through 255.
      /// @param blue The blue component. Valid values are 0 through 255.
      /// @return xtd::drawing::color The xtd::drawing::color structure that this method creates.
      /// @exception std::invalid_argument color is not a known_color.
      /// @par Examples
      /// The following code example is designed for use with Windows Forms, and it requires PaintEventArgs, which is a parameter of the Paint event handler. The code performs the following actions:
      /// * Creates an instance of a xtd::drawing::color structure, redShade, to be used for comparisons.
      /// * Iterates through the xtd::drawing::known_color enumeration elements to find all known colors that have the same lightness as redShade. The iterations are terminated when 15 matches are found or the value of the loop counter is greater than the last xtd::drawing::known_color element.
      /// * During each iteration, saves the xtd::drawing::known_color element—if it matches the criteria—in an array.
      /// * Uses a brush to paint rectangles.
      /// The first rectangle is painted the color represented by redShade. Each of the other rectangles is painted a xtd::drawing::known_color that matches the hue of the redShade.
      /// @code
      /// void known_color_brightness_example2(paint_event_args& e) {
      ///   graphics g = e.graphics();
      ///
      ///   // xtd::drawing::color structures. One is a variable used for temporary storage. The other is a constant used for comparisons.
      ///   xtd::drawing::color some_color = xtd::drawing::color::from_argb(0);
      ///   xtd::drawing::color red_shade = xtd::drawing::color::from_argb(255, 200, 0, 100);
      ///
      ///   // Array to store xtd::drawing::known_color values that match the hue of the redShade color.
      ///   std::vector<xtd::drawing::known_color> color_matches(15);
      ///
      ///   // Number of matches found.
      ///   int count = 0;
      ///
      ///   // Iterate through the xtd::drawing::known_color enums until 15 matches are found.
      ///   for (xtd::drawing::known_color enum_value = 0; enum_value <= xtd::drawing::known_color::yellow_green && count < 15; enum_value = known_color(int(enum_value) + 1)) {
      ///     some_color = xtd::drawing::color::from_known_color(enum_value);
      ///     if (some_color.get_brightness() == red_shade.get_brightness())
      ///       color_matches[count++] = enum_value;
      ///   }
      ///
      ///   // Display the redShade color and its argb value.
      ///   solid_brush  my_brush1(red_shade);
      ///   font my_font("Arial", 12);
      ///   int x = 20;
      ///   int y = 20;
      ///   some_color = red_shade;
      ///   g.fill_rectangle(my_brush1, x, y, 100, 30);
      ///   g.draw_string(some_color.to_string(), my_font, brushes::black, x + 120, y);
      ///
      ///   // Iterate through the matches that were found and display each color that corresponds with the enum value in the array. also display the name of the xtd::drawing::known_color.
      ///   for (int i = 0; i < count; i++) {
      ///     y += 40;
      ///     some_color = xtd::drawing::color::from_known_color(color_matches[i]);
      ///     my_brush1.xtd::drawing::color = some_color;
      ///     g.fill_rectangle(my_brush1, x, y, 100, 30);
      ///     g.draw_string(some_color.to_string(), my_font, brushes::black, x + 120, y);
      ///   }
      /// }
      /// @endcode
      static xtd::drawing::color from_known_color(xtd::drawing::known_color color);
      
      /// @brief Creates a xtd::drawing::color class from the specified name of a predefined color.
      /// @param name A string that is the name of a predefined color. Valid names are the same as the names of the elements of the xtd::drawing::known_color enumeration.
      /// @return xtd::drawing::color The xtd::drawing::color structure that this method creates.
      /// @remarks A predefined color is also called a known color and is represented by an element of the xtd::drawing::known_color enumeration. If the name parameter is not the valid name of a predefined color, the xtd::drawing::color::from_name method creates a xtd::drawing::color structure that has an ARGB value of 0 (that is, all ARGB components are 0).
      /// @par Examples
      /// The following code example demonstrates the xtd::drawing::color::a, xtd::drawing::color::r, xtd::drawing::color::g, and xtd::drawing::color::b properties of a xtd::drawing::color, and the Implicit(size to size_f) member.<br>
      /// This example is designed to be used with a Windows Form (xtd::forms). Paste the code into the form and call the show_properties_of_slate_blue method from the form's  xtd::forms::control::paint event-handling method, passing e as xtd::forms::paint_event_args.
      /// @code
      /// void show_properties_of_slate_blue(xtd::forms::paint_event_args& e) {
      ///   color slate_blue = xtd::drawing::color::from_name("slate blue");
      ///   byte g = slate_blue.g();
      ///   byte b = slate_blue.b();
      ///   byte r = slate_blue.r();
      ///   byte a = slate_blue.a();
      ///   string text = xtd::ustring::format("Slate blue has these ARGB values: alpha:{0}, red:{1}, green: {2}, blue {3}", a, r, g, b);
      ///   e.graphics().draw_string(text, xtd::drawing::font(font(), xtd::drawing::font_style::italic), xtd::drawing::solid_brush(slate_blue), xtd::drawing::rectangle_f(xtd::drawing::point_f(0.0f, 0.0f), size()));
      /// }
      /// @endcode
      static xtd::drawing::color from_name(const xtd::ustring& name);
      
      /// @brief Gets the hue-saturation-brightness (HSB) brightness value for this xtd::drawing::color structure.
      /// @return The brightness of this xtd::drawing::color. The lightness ranges from 0.0 through 1.0, where 0.0 represents black and 1.0 represents white.
      /// @par Examples
      /// The following code example is designed for use with Windows Forms, and it requires PaintEventArgs, which is a parameter of the Paint event handler. The code performs the following actions:
      /// * Creates an instance of a xtd::drawing::color structure, redShade, to be used for comparisons.
      /// * Iterates through the xtd::drawing::known_color enumeration elements to find all known colors that have the same lightness as redShade. The iterations are terminated when 15 matches are found or the value of the loop counter is greater than the last xtd::drawing::known_color element.
      /// * During each iteration, saves the xtd::drawing::known_color element—if it matches the criteria—in an array.
      /// * Uses a brush to paint rectangles.
      /// The first rectangle is painted the color represented by redShade. Each of the other rectangles is painted a xtd::drawing::known_color that matches the hue of the redShade.
      /// @code
      /// void known_color_brightness_example2(paint_event_args& e) {
      ///   graphics g = e.graphics();
      ///
      ///   // xtd::drawing::color structures. One is a variable used for temporary storage. The other is a constant used for comparisons.
      ///   xtd::drawing::color some_color = xtd::drawing::color::from_argb(0);
      ///   xtd::drawing::color red_shade = xtd::drawing::color::from_argb(255, 200, 0, 100);
      ///
      ///   // Array to store xtd::drawing::known_color values that match the hue of the redShade color.
      ///   std::vector<xtd::drawing::known_color> color_matches(15);
      ///
      ///   // Number of matches found.
      ///   int count = 0;
      ///
      ///   // Iterate through the xtd::drawing::known_color enums until 15 matches are found.
      ///   for (xtd::drawing::known_color enum_value = 0; enum_value <= xtd::drawing::known_color::yellow_green && count < 15; enum_value = known_color(int(enum_value) + 1)) {
      ///     some_color = xtd::drawing::color::from_known_color(enum_value);
      ///     if (some_color.get_brightness() == red_shade.get_brightness())
      ///       color_matches[count++] = enum_value;
      ///   }
      ///
      ///   // Display the redShade color and its argb value.
      ///   solid_brush  my_brush1(red_shade);
      ///   font my_font("Arial", 12);
      ///   int x = 20;
      ///   int y = 20;
      ///   some_color = red_shade;
      ///   g.fill_rectangle(my_brush1, x, y, 100, 30);
      ///   g.draw_string(some_color.to_string(), my_font, brushes::black, x + 120, y);
      ///
      ///   // Iterate through the matches that were found and display each color that corresponds with the enum value in the array. also display the name of the xtd::drawing::known_color.
      ///   for (int i = 0; i < count; i++) {
      ///     y += 40;
      ///     some_color = xtd::drawing::color::from_known_color(color_matches[i]);
      ///     my_brush1.xtd::drawing::color = some_color;
      ///     g.fill_rectangle(my_brush1, x, y, 100, 30);
      ///     g.draw_string(some_color.to_string(), my_font, brushes::black, x + 120, y);
      ///   }
      /// }
      /// @endcode
      float get_brightness() const;
      
      /// @brief Gets the hue-saturation-brightness (HSB) hue value, in degrees, for this xtd::drawing::color structure.
      /// @return The hue, in degrees, of this xtd::drawing::color. The hue is measured in degrees, ranging from 0.0 through 360.0, in HSL color space.
      /// @par Examples
      /// The following code example is designed for use with Windows Forms, and it requires PaintEventArgs, which is a parameter of the Paint event handler. The code performs the following actions:
      /// * Creates an instance of a xtd::drawing::color structure, redShade, to be used for comparisons.
      /// * Iterates through the xtd::drawing::known_color enumeration elements to find all known colors that have the same lightness as redShade. The iterations are terminated when 15 matches are found or the value of the loop counter is greater than the last xtd::drawing::known_color element.
      /// * During each iteration, saves the xtd::drawing::known_color element—if it matches the criteria—in an array.
      /// * Uses a brush to paint rectangles.
      /// The first rectangle is painted the color represented by redShade. Each of the other rectangles is painted a xtd::drawing::known_color that matches the hue of the redShade.
      /// @code
      /// void known_color_brightness_example2(paint_event_args& e) {
      ///   graphics g = e.graphics();
      ///
      ///   // xtd::drawing::color structures. One is a variable used for temporary storage. The other is a constant used for comparisons.
      ///   xtd::drawing::color some_color = xtd::drawing::color::from_argb(0);
      ///   xtd::drawing::color red_shade = xtd::drawing::color::from_argb(255, 200, 0, 100);
      ///
      ///   // Array to store xtd::drawing::known_color values that match the hue of the redShade color.
      ///   std::vector<xtd::drawing::known_color> color_matches(15);
      ///
      ///   // Number of matches found.
      ///   int count = 0;
      ///
      ///   // Iterate through the xtd::drawing::known_color enums until 15 matches are found.
      ///   for (xtd::drawing::known_color enum_value = 0; enum_value <= xtd::drawing::known_color::yellow_green && count < 15; enum_value = known_color(int(enum_value) + 1)) {
      ///     some_color = xtd::drawing::color::from_known_color(enum_value);
      ///     if (some_color.get_brightness() == red_shade.get_brightness())
      ///       color_matches[count++] = enum_value;
      ///   }
      ///
      ///   // Display the redShade color and its argb value.
      ///   solid_brush  my_brush1(red_shade);
      ///   font my_font("Arial", 12);
      ///   int x = 20;
      ///   int y = 20;
      ///   some_color = red_shade;
      ///   g.fill_rectangle(my_brush1, x, y, 100, 30);
      ///   g.draw_string(some_color.to_string(), my_font, brushes::black, x + 120, y);
      ///
      ///   // Iterate through the matches that were found and display each color that corresponds with the enum value in the array. also display the name of the xtd::drawing::known_color.
      ///   for (int i = 0; i < count; i++) {
      ///     y += 40;
      ///     some_color = xtd::drawing::color::from_known_color(color_matches[i]);
      ///     my_brush1.xtd::drawing::color = some_color;
      ///     g.fill_rectangle(my_brush1, x, y, 100, 30);
      ///     g.draw_string(some_color.to_string(), my_font, brushes::black, x + 120, y);
      ///   }
      /// }
      /// @endcode
      float get_hue() const;
      
      /// @brief Gets the hue-saturation-lightness (HSL) lightness value for this xtd::drawing::color structure.
      /// @return The lightness of this xtd::drawing::color. The lightness ranges from 0.0 through 1.0, where 0.0 represents black and 1.0 represents white.
      float get_lightness() const;
      
      /// @brief Gets the hue-saturation-brightness (HSB) saturation value for this xtd::drawing::color structure.
      /// @return The saturation of this xtd::drawing::color. The saturation ranges from 0.0 through 1.0, where 0.0 is grayscale and 1.0 is the most saturated.
      /// @par Examples
      /// The following code example is designed for use with Windows Forms, and it requires PaintEventArgs, which is a parameter of the Paint event handler. The code performs the following actions:
      /// * Creates an instance of a xtd::drawing::color structure, redShade, to be used for comparisons.
      /// * Iterates through the xtd::drawing::known_color enumeration elements to find all known colors that have the same lightness as redShade. The iterations are terminated when 15 matches are found or the value of the loop counter is greater than the last xtd::drawing::known_color element.
      /// * During each iteration, saves the xtd::drawing::known_color element—if it matches the criteria—in an array.
      /// * Uses a brush to paint rectangles.
      /// The first rectangle is painted the color represented by redShade. Each of the other rectangles is painted a xtd::drawing::known_color that matches the hue of the redShade.
      /// @code
      /// void known_color_brightness_example2(paint_event_args& e) {
      ///   graphics g = e.graphics();
      ///
      ///   // xtd::drawing::color structures. One is a variable used for temporary storage. The other is a constant used for comparisons.
      ///   xtd::drawing::color some_color = xtd::drawing::color::from_argb(0);
      ///   xtd::drawing::color red_shade = xtd::drawing::color::from_argb(255, 200, 0, 100);
      ///
      ///   // Array to store xtd::drawing::known_color values that match the hue of the redShade color.
      ///   std::vector<xtd::drawing::known_color> color_matches(15);
      ///
      ///   // Number of matches found.
      ///   int count = 0;
      ///
      ///   // Iterate through the xtd::drawing::known_color enums until 15 matches are found.
      ///   for (xtd::drawing::known_color enum_value = 0; enum_value <= xtd::drawing::known_color::yellow_green && count < 15; enum_value = known_color(int(enum_value) + 1)) {
      ///     some_color = xtd::drawing::color::from_known_color(enum_value);
      ///     if (some_color.get_brightness() == red_shade.get_brightness())
      ///       color_matches[count++] = enum_value;
      ///   }
      ///
      ///   // Display the redShade color and its argb value.
      ///   solid_brush  my_brush1(red_shade);
      ///   font my_font("Arial", 12);
      ///   int x = 20;
      ///   int y = 20;
      ///   some_color = red_shade;
      ///   g.fill_rectangle(my_brush1, x, y, 100, 30);
      ///   g.draw_string(some_color.to_string(), my_font, brushes::black, x + 120, y);
      ///
      ///   // Iterate through the matches that were found and display each color that corresponds with the enum value in the array. also display the name of the xtd::drawing::known_color.
      ///   for (int i = 0; i < count; i++) {
      ///     y += 40;
      ///     some_color = xtd::drawing::color::from_known_color(color_matches[i]);
      ///     my_brush1.xtd::drawing::color = some_color;
      ///     g.fill_rectangle(my_brush1, x, y, 100, 30);
      ///     g.draw_string(some_color.to_string(), my_font, brushes::black, x + 120, y);
      ///   }
      /// }
      /// @endcode
      float get_saturation() const;
      
      /// @brief Creates a xtd::drawing::color class from the specified name.
      /// @param name A string that is the name of a predefined color. Valid names are the same as the names of the elements of the xtd::drawing::known_color enumeration or hexadecimal value that represents argb value, or four decimal values separated by a comma representing respectively a, r, g, b, values.
      /// @return xtd::drawing::color The xtd::drawing::color structure that this method creates.
      static xtd::drawing::color parse(const xtd::ustring& color);
      
      /// @brief Gets the 32-bit ARGB value of this xtd::drawing::color class.
      /// @return The 32-bit ARGB value of this xtd::drawing::color.
      /// @remarks The byte-ordering of the 32-bit ARGB value is AARRGGBB. The most significant byte (MSB), represented by AA, is the alpha component value. The second, third, and fourth bytes, represented by RR, GG, and BB, respectively, are the color components red, green, and blue, respectively.
      /// @par Examples
      /// The following code example is designed for use with Windows Forms, and it requires xtd::forms::paint_event_args e, which is a parameter of the xtd::forms::control::paint event handler. The code performs the following actions:
      /// * Iterates through the xtd::drawing::known_color enumeration elements to find all known colors that have a non-zero green component and a zero-value red component, and that are not system colors.
      /// * During each iteration, saves the xtd::drawing::known_color element - if it matches the criteria - in an array.
      /// * Uses a brush to paint rectangles.
      /// Each of the rectangles is painted a xtd::drawing::known_color that matches the criteria stated in the first bullet. The name of the xtd::drawing::known_color and its component values are also displayed.
      /// This example displays certain known colors, the names of the colors, and their four component values. The xtd::drawing::color::to_argb method is used as a preliminary step to display the component values.
      /// @code
      /// void to_argb_to_string_example1(paint_event_args& e) {
      ///   graphics g = e.graphics();
      ///   ///
      ///   // Color structure used for temporary storage.
      ///   color some_color = color::from_argb(0);
      ///   ///
      ///   // Vector to store known_color values that match the criteria.
      ///   std::vector<known_color> color_matches;
      ///   ///
      ///   // Iterate through the KnownColor enums to find all corresponding colors
      ///   // that have a nonzero green component and zero-value red component and
      ///   // that are not system colors.
      ///   for (int enum_value = 0; enum_value <= static_cast<int>(known_color::yellow_green); ++enum_value) {
      ///     some_color = color::from_known_color(static_cast<known_color>(enum_value));
      ///     if (some_color.g() != 0 && some_color.r() == 0 && !some_color.is_system_color())
      ///       color_matches.emplace_back(static_cast<known_color>(enum_value));
      ///   }
      ///   solid_brush my_brush1 {some_color};
      ///   font my_font {"Arial", 9};
      ///   int x = 40;
      ///   int y = 40;
      ///   ///
      ///   // Iterate through the matches that were found and display each color that
      ///   // corresponds with the enum value in the array. also display the name of
      ///   // the known_color and the ARGB components.
      ///   for (size_t i = 0; i < color_matches.size(); ++i) {
      ///     // Display the color.
      ///     some_color = color::from_known_color(color_matches[i]);
      ///     my_brush1.color(some_color);
      ///     g.fill_rectangle(my_brush1, x, y, 50, 30);
      ///     ///
      ///     // Display known_color name and the four component values. To display the
      ///     // component values:  Use the to_argb method to get the 32-bit ARGB value
      ///     // of some_color, which was created from a known_color. Then create a
      ///     // color structure from the 32-bit ARGB value and set some_color equal to
      ///     // this new color structure. Then use the to_string method to convert it to
      ///     // a string.
      ///     g.draw_string(some_color.to_string(), my_font, brushes::black(), x + 55, y);
      ///     some_color = color::from_argb(some_color.to_argb());
      ///     g.draw_string(some_color.to_string(), my_font, brushes::black(), x + 55, y + 15);
      ///     y += 40;
      ///   }
      /// }
      /// @endcode
      uint32_t to_argb() const;
      
      /// @brief Gets the xtd::drawing::known_color value of this xtd::drawing::color class.
      /// @return xtd::drawing::known_color An element of the xtd::drawing::known_color enumeration, if the xtd::drawing::color is created from a predefined color by using either the xtd::drawing::color::from_name method or the xtd::drawing::color::from_known_color method; otherwise, 0.
      /// @remarks A predefined color is also called a known color and is represented by an element of the xtd::drawing::known_color enumeration. When the xtd::drawing::color::to_known_color method is applied to a xtd::drawing::color structure that is created by using the FromArgb method, xtd::drawing::color::to_known_color returns 0, even if the ARGB value matches the ARGB value of a predefined color. xtd::drawing::color::to_known_color also returns 0 when it is applied to a xtd::drawing::color structure that is created by using the xtd::drawing::color::from_name method with a string name that is not valid.
      xtd::drawing::known_color to_known_color() const;
      
      /// @brief Creates a human-readable string that represents this color class.
      /// @return string A string that represents this Size.
      /// @par Examples
      /// The following code example is designed for use with Windows Forms, and it requires PaintEventArgs, which is a parameter of the Paint event handler. The code performs the following actions:
      /// * Creates an instance of a xtd::drawing::color structure, redShade, to be used for comparisons.
      /// * Iterates through the xtd::drawing::known_color enumeration elements to find all known colors that have the same lightness as redShade. The iterations are terminated when 15 matches are found or the value of the loop counter is greater than the last xtd::drawing::known_color element.
      /// * During each iteration, saves the xtd::drawing::known_color element—if it matches the criteria—in an array.
      /// * Uses a brush to paint rectangles.
      /// The first rectangle is painted the color represented by redShade. Each of the other rectangles is painted a xtd::drawing::known_color that matches the hue of the redShade.
      /// @code
      /// void known_color_brightness_example2(paint_event_args& e) {
      ///   graphics g = e.graphics();
      ///
      ///   // xtd::drawing::color structures. One is a variable used for temporary storage. The other is a constant used for comparisons.
      ///   xtd::drawing::color some_color = xtd::drawing::color::from_argb(0);
      ///   xtd::drawing::color red_shade = xtd::drawing::color::from_argb(255, 200, 0, 100);
      ///
      ///   // Array to store xtd::drawing::known_color values that match the hue of the redShade color.
      ///   std::vector<xtd::drawing::known_color> color_matches(15);
      ///
      ///   // Number of matches found.
      ///   int count = 0;
      ///
      ///   // Iterate through the xtd::drawing::known_color enums until 15 matches are found.
      ///   for (xtd::drawing::known_color enum_value = 0; enum_value <= xtd::drawing::known_color::yellow_green && count < 15; enum_value = known_color(int(enum_value) + 1)) {
      ///     some_color = xtd::drawing::color::from_known_color(enum_value);
      ///     if (some_color.get_brightness() == red_shade.get_brightness())
      ///       color_matches[count++] = enum_value;
      ///   }
      ///
      ///   // Display the redShade color and its argb value.
      ///   solid_brush  my_brush1(red_shade);
      ///   font my_font("Arial", 12);
      ///   int x = 20;
      ///   int y = 20;
      ///   some_color = red_shade;
      ///   g.fill_rectangle(my_brush1, x, y, 100, 30);
      ///   g.draw_string(some_color.to_string(), my_font, brushes::black, x + 120, y);
      ///
      ///   // Iterate through the matches that were found and display each color that corresponds with the enum value in the array. also display the name of the xtd::drawing::known_color.
      ///   for (int i = 0; i < count; i++) {
      ///     y += 40;
      ///     some_color = xtd::drawing::color::from_known_color(color_matches[i]);
      ///     my_brush1.xtd::drawing::color = some_color;
      ///     g.fill_rectangle(my_brush1, x, y, 100, 30);
      ///     g.draw_string(some_color.to_string(), my_font, brushes::black, x + 120, y);
      ///   }
      /// }
      /// @endcode
      xtd::ustring to_string() const noexcept override;
      /// @}
      
    private:
      explicit color(uint32_t argb) : argb_(argb), name_(argb ? ustring::format("{:X8}", argb) : "0"), empty_(false) {}
      explicit color(intptr_t handle)  : handle_(handle), name_(ustring::format("{:X}h", handle)), empty_(false) {}
      color(const color& color, const xtd::drawing::known_color& know_color);
      
      uint32_t argb_ = 0;
      intptr_t handle_ = 0;
      xtd::drawing::known_color known_color_ = (xtd::drawing::known_color)0;
      xtd::ustring name_ = "0";
      bool empty_ = true;
    };
<<<<<<< HEAD
    
    /// @cond
    inline std::ostream& operator<<(std::ostream& os, const color& value) {return os << value.to_string();}
    /// @endcond
=======
>>>>>>> 2ad17a28
  }
  
  /// @brief Creates a xtd::drawing::color class from the specified name.
  /// @param name A string that is the name of a predefined color. Valid names are the same as the names of the elements of the xtd::drawing::known_color enumeration or hexadecimal value that represents argb value, or four decimal values separated by a comma representing respectively a, r, g, b, values.
  /// @return xtd::drawing::color The xtd::drawing::color structure that this method creates.
  /// @ingroup format_parse
  template<>
  inline drawing::color parse<drawing::color>(const std::string& str) {
    return drawing::color::parse(str);
  }
}<|MERGE_RESOLUTION|>--- conflicted
+++ resolved
@@ -1238,13 +1238,6 @@
       xtd::ustring name_ = "0";
       bool empty_ = true;
     };
-<<<<<<< HEAD
-    
-    /// @cond
-    inline std::ostream& operator<<(std::ostream& os, const color& value) {return os << value.to_string();}
-    /// @endcond
-=======
->>>>>>> 2ad17a28
   }
   
   /// @brief Creates a xtd::drawing::color class from the specified name.
