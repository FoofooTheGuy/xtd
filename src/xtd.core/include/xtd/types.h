--- conflicted
+++ resolved
@@ -54,17 +54,10 @@
 /// @brief The xtd namespace contains all fundamental classes to access Hardware, Os, System, and more.
 namespace xtd {
   /// @cond
-<<<<<<< HEAD
-  using byte_t = uint_fast8_t;
-  using char_t = char;
-  using decimal_t = long double;
-  using sbyte_t = int_fast8_t;
-=======
   using byte_t = uint_least8_t;
   using char_t = char;
   using decimal_t = long double;
   using sbyte_t = int_least8_t;
->>>>>>> 3e2f1a53
   using single_t = float;
   using uchar_t = unsigned char;
   using ushort_t = unsigned short;
